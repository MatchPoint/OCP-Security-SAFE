"""
A simple library for generating the short-form vendor security review report.

This script is intended to be used by Security Review Providers who are
participating in the Open Compute Project's Firmware Security Review Framework.
The script complies with version 0.3 (draft) of the Security Review Framework
document.

More details about the OCP review framework can be found here:
*  https://www.opencompute.org/wiki/Security

For example usage of this script, refer to the following:
  * example_generate.py:
      Demonstrates how to generate, sign and verify the JSON report.
  * sample_report.json
      An example JSON report that was created by this script.

Author: Jeremy Boone, NCC Group
Date  : June 5th, 2023
"""

import time
import json
import jwt
import base64
import hashlib
from cryptography.hazmat.primitives import serialization
from cryptography.hazmat.backends import default_backend
from cryptography.hazmat.primitives.asymmetric.rsa import RSAPrivateKey
from cryptography.hazmat.primitives.asymmetric.ec import (
    EllipticCurvePrivateKey,
    EllipticCurvePublicNumbers,
    SECP521R1,
)

from azure.identity import DefaultAzureCredential
from azure.keyvault.keys import KeyClient
from azure.keyvault.keys.crypto import CryptographyClient, SignatureAlgorithm

# Only the following JSON Web Algorithms (JWA) will be accepted by this script
# for signing the short-form report. Refer to RFC7518 for more details.
ALLOWED_JWA_RSA_ALGOS = (
    "PS384",  # RSASSA-PSS using SHA-384 and MGF1 with SHA-384
    "PS512",  # RSASSA-PSS using SHA-512 and MGF1 with SHA-512
)
ALLOWED_JWA_ECDSA_ALGOS = (
    "ES384",  # ECDSA using P-384 and SHA-384
    "ES512",  # ECDSA using P-521 and SHA-512
)
ALLOWED_JWA_ALGOS = ALLOWED_JWA_RSA_ALGOS + ALLOWED_JWA_ECDSA_ALGOS

# Only the following RSA key sizes (in bits) will be accepted by this script for
# signing a short-form report.
ALLOWED_RSA_KEY_SIZES = (
    3072,  # RSA 384
    4096,  # RSA 512
)


class ShortFormReport(object):
    def __init__(self, framework_ver: str = "1.1"):
        self.report = {}
        self.report["review_framework_version"] = f"{framework_ver}".strip()
        self.signed_report = None

    def add_device(
        self,
        vendor: str,
        product: str,
        category: str,
        repo_tag: str,
        fw_ver: str,
        fw_hash_sha384: str,
        fw_hash_sha512: str,
        manifest: str = None,
    ) -> None:
        """Add metadata that describes the vendor's device that was tested.

        vendor:    The name of the vendor that manufactured the device.
        product:   The name of the device. Usually a model name or number.
        category:  The type of device that was audited. Usually a short string
                     such as: 'storage', 'network', 'gpu', 'cpu', 'apu', or 'bmc'.
        repo_tag:  The Git repository tag associated with the audit. Useful when
                     evaluating ROMs for which we cannot easily calculate or
                     verify the hash.
        fw_ver:    The version of the firmware image that is attested by this
                     report. In most cases this will be the firmware version
                     produced by the vendor after the security audit completes,
                     which contains fixes for all vulnerabilities found during
                     the audit.
        fw_hash_sha384: A hex-encoded string containing the SHA2-384 hash of
<<<<<<< HEAD
                        the firmware image. If the `manifest` field is present,
                        this is a hash of that field instead.
=======
                        the firmware image. Prefixed with "0x".
>>>>>>> baa6d119
        fw_hash_sha512: ... ditto but using SHA2-512 ...
        manifest:  A JSON list of filename and file hash pairs. This field is optional.
        """
        self.report["device"] = {}
        self.report["device"]["vendor"] = f"{vendor}".strip()
        self.report["device"]["product"] = f"{product}".strip()
        self.report["device"]["category"] = f"{category}".strip()
        self.report["device"]["repo_tag"] = f"{repo_tag}".strip()
        self.report["device"]["fw_version"] = f"{fw_ver}".strip()
        self.report["device"]["fw_hash_sha2_384"] = f"{fw_hash_sha384}".strip()
        self.report["device"]["fw_hash_sha2_512"] = f"{fw_hash_sha512}".strip()
        if manifest is not None:
            self.report["device"]["manifest"] = manifest

    def add_audit(
        self,
        srp: str,
        methodology: str,
        date: str,
        report_ver: str,
        scope_number: int,
        cvss_ver: str = "3.1",
    ) -> None:
        """Add metadata that describes the scope of the security review.

        srp:         The name of the Security Review Provider.
        methodology: The test methodology. Currently a free-form text field.
                       Usually a value like 'whitebox' or 'blackbox'.
        date:        The date when the security audit completed. In the
                       YYYY-MM-DD format.
        report_ver:  Version of the report created by the SRP.
        scope:       The OCP scope number of the audit, 1, 2, or 3.
        cvss_ver:    Version of CVSS used to calculate scores for each issue.
                       Defaults to "3.1".
        """
        self.report["audit"] = {}
        self.report["audit"]["srp"] = f"{srp}".strip()
        self.report["audit"]["methodology"] = f"{methodology}".strip()
        self.report["audit"]["completion_date"] = f"{date}".strip()
        self.report["audit"]["report_version"] = f"{report_ver}".strip()
        self.report["audit"]["scope_number"] = scope_number
        self.report["audit"]["cvss_version"] = f"{cvss_ver}".strip()
        self.report["audit"]["issues"] = []

    def add_issue(
        self,
        title: str,
        cvss_score: str,
        cvss_vec: str,
        cwe: str,
        description: str,
        cve=None,
    ) -> None:
        """Add one issue to the list of issues. This list should only contain
        unfixed issues. That is, any vulnerabilities discovered during the
        audit that were fixed before the 'fw_version' (listed above) should not
        be included.

        title:       A brief summary of the issue. Usually taken directly from
                       the SRP's audit report.
        cvss_score:  The CVSS base score, represented as a string, such as "7.1".
        cvss_vec:    The CVSS base vector. Temporal and environmental metrics are
                       not used or tracked.
        cwe:         The CWE identifier for the vulnerability, for example "CWE-123".
        description: A one or two sentence description of the issue. All vendor
                       sensitive information should be redacted.
        cve:         This field is optional, as not all reported issues will be
                       assigned a CVE number.
        """
        new_issue = {
            "title": f"{title}".strip(),
            "cvss_score": f"{cvss_score}".strip(),
            "cvss_vector": f"{cvss_vec}".strip(),
            "cwe": f"{cwe}".strip(),
            "description": f"{description}".strip(),
        }

        if cve is None:
            new_issue["cve"] = None
        else:
            new_issue["cve"] = f"{cve}".strip()

        self.report["audit"]["issues"].append(new_issue)

    ###########################################################################
    # APIs for getting and printing the JSON report
    ###########################################################################

    def get_report_as_dict(self) -> dict:
        """Returns the short-form report as a Python dict."""
        return self.report

    def get_report_as_str(self) -> str:
        """Return the short-form report as a formatted and indented string."""
        return json.dumps(self.get_report_as_dict(), indent=4)

    def print_report(self) -> None:
        """Pretty-prints the short-form report"""
        print(self.get_report_as_str())

    ###########################################################################
    # APIs for signing the report
    ###########################################################################

    def sign_report(self, priv_key: bytes, algo: str, kid: str) -> bool:
        """Sign the JSON object to make a JSON Web Signature. Refer to RFC7515
        for additional details of the JWS specification.

        The report can be signed using RSAPSS-384 or RSAPSS-512, or using ECDSA
        with the NIST approved P-384 (secp384r1) or P-521 (secp521r1) curves.

        priv_key: A bytes object containing the private key.
        algo:     The string that specifies the RFC7518 JSON Web Algorithm (JWA).
        kid:      The Key ID to be included in the JWS header. This field will
                    be used to uniquely identify the unique SRP key that was used
                    to sign the report.

        Returns True on success, and False on failure.
        """
        # Ensure the signing algorithm is in the allow list
        if algo not in ALLOWED_JWA_ALGOS:
            print(f"Algorithm '{algo}' not in: {ALLOWED_JWA_ALGOS}")
            return False

        # Parse the private key to do some simple validation
        pem = serialization.load_pem_private_key(
            priv_key, None, backend=default_backend()
        )

        # Ensure the correct private key types are passed
        if not isinstance(pem, (RSAPrivateKey, EllipticCurvePrivateKey)):
            print(
                "Expected 'priv_key' to be a 'RSAPrivateKey' or 'EllipticCurvePrivateKey'"
            )
            return False

        # Sanity check which curve is in use:
        if algo in ALLOWED_JWA_ECDSA_ALGOS:
            if pem.curve.name not in ("secp521r1", "secp384r1"):
                print(f"Using disallowed curve: {pem.curve.name}")
                return False

        # Because the JWA algorithm (e.g., 'PS384') specifies the hash-size, and
        # not the key-size, we must double check the key-size here. We don't want
        # RSA keys smaller than 3072 bytes.
        if algo in ALLOWED_JWA_RSA_ALGOS:
            if pem.key_size not in ALLOWED_RSA_KEY_SIZES:
                print(
                    f"RSA key is too small: {pem.key_size}, must be one of: {ALLOWED_RSA_KEY_SIZES}"
                )
                return False

        # Ensure the provided private key corresponds with the specified algo parameter.
        if (
            ((algo == "PS384") and (pem.key_size != 3072))
            or ((algo == "PS512") and (pem.key_size != 4096))
            or ((algo == "ES384") and (pem.key_size != 384))
            or ((algo == "ES512") and (pem.key_size != 521))
        ):
            print(f"Mismatch between algo={algo} and private key size: {pem.key_size}")
            return False

        # Set the JWS headers
        jws_headers = {"kid": f"{kid}"}

        # Finally, we can sign the short-form report.
        self.signed_report = jwt.encode(
            self.get_report_as_dict(), key=priv_key, algorithm=algo, headers=jws_headers
        )
        return True

    def get_signed_report(self) -> bytes:
        """Returns the signed short form report (a JWS) as a bytes object. May
        return a 'None' object if the report hasn't been signed yet.
        """
        return self.signed_report

    def sign_report_azure(self, vault: str, kid: str) -> bool:
        """Sign the JSON object to make a JSON Web Signature. Refer to RFC7515
        for additional details of the JWS specification.

        This uses an Azure Key Vault key for signing. Login must be performed
        using the Azure CLI (i.e., `az login`) before running this function.

        Only P-521 keys are supported currently. Any other key type will fail.

        vault:    The Azure Key Vault URL to use.
        kid:      The Key ID to be included in the JWS header. This field will
                    be used to uniquely identify the unique SRP key that was used
                    to sign the report. It also is used as the key name in Azure.

        Returns True on success, and False on failure.
        """

        credential = DefaultAzureCredential()
        key_client = KeyClient(vault_url=vault, credential=credential)
        key = key_client.get_key(kid)
        crypto_client = CryptographyClient(key, credential=credential)

        if key.key.crv != "P-521":
            print(f"Key must be a P-521 key, but is actually a {key.key.crv}.")
            return False

        jwt_payload = self.get_report_as_dict()
        jwt_payload["iat"] = round(time.time())
        jwt_headers = {"kid": f"{kid}", "alg": "ES512", "typ": "jwt"}

        token_components = {
            "header": base64.urlsafe_b64encode(json.dumps(jwt_headers).encode())
            .decode()
            .rstrip("="),
            "payload": base64.urlsafe_b64encode(json.dumps(jwt_payload).encode())
            .decode()
            .rstrip("="),
        }
        to_sign = f'{token_components.get("header")}.{token_components.get("payload")}'
        digest = hashlib.sha512(to_sign.encode()).digest()
        result = crypto_client.sign(SignatureAlgorithm.es512, digest)
        token_components["signature"] = (
            base64.urlsafe_b64encode(result.signature).decode().rstrip("=")
        )
        self.signed_report = f'{token_components.get("header")}.{token_components.get("payload")}.{token_components["signature"]}'

        return True

    ###########################################################################
    # APIs for verifying a signed report
    ###########################################################################

    def get_signed_report_kid(self, signed_report: bytes) -> str:
        """Read the unverified JWS header to extract the Key ID. This will be
        used to find the appropriate public key for verifying the report
        signature.

        signed_report: A bytes object containing the signed report as a JWS
                         object.

        Returns None if the 'kid' isn't present, otherwise return the 'kid' string.
        """
        header = jwt.get_unverified_header(signed_report)
        kid = header.get("kid", None)
        return kid

    def verify_signed_report(self, signed_report: bytes, pub_key: bytes) -> dict:
        """Verify the signed report using the provided public key.

        signed_report: A bytes object containing the signed report as a JWS
                         object.
        pub_key:       A bytes object containing the public key used to verify
                         the signed report, which corresponds to the SRP's 'kid'.

        Returns a dictionary containing the decoded JSON short-form report
        payload.
        """
        decoded = jwt.decode(signed_report, pub_key, algorithms=ALLOWED_JWA_ALGOS)

        # verify additional contents of the report
        if self.verify_report_contents(decoded) is not True:
            raise Exception("Report contents failed to validate!")

        return decoded

    def get_public_key_azure(self, vault, kid):
        """Get the public key of an Azure KeyVault key.

        vault:    The Azure Key Vault URL to use.
        kid:      The Azure key name to use.

        Returns the public key in PEM format.
        """
        credential = DefaultAzureCredential()
        key_client = KeyClient(vault_url=vault, credential=credential)
        key = key_client.get_key(kid)
        pub = EllipticCurvePublicNumbers(
            int.from_bytes(key.key.x, byteorder="big"),
            int.from_bytes(key.key.y, byteorder="big"),
            SECP521R1(),
        ).public_key()
        return pub.public_bytes(
            serialization.Encoding.PEM, serialization.PublicFormat.SubjectPublicKeyInfo
        ).decode()

    def verify_signed_report_azure(
        self, vault: str, kid: str, signed_report: bytes
    ) -> dict:
        """Verify the signed report using an Azure KeyVault key.

        vault:    The Azure Key Vault URL to use.
        kid:      The Azure key name to use.
        signed_report: A bytes object containing the signed report as a JWS
                         object.

        Returns a dictionary containing the decoded JSON short-form report
        payload.
        """
        pubkey = self.get_public_key_azure(vault, kid)
        decoded = jwt.decode(signed_report, pubkey, algorithms=ALLOWED_JWA_ALGOS)

        # verify additional contents of the report
        if self.verify_report_contents(decoded) is not True:
            raise Exception("Report contents failed to validate!")

        return decoded

    def verify_report_contents(self, decoded: dict) -> bool:
        """Verify the contents of the report wherever possible.

        decoded:  A SFR report, decoded, with its signature assumed to have already been validated.

        Returns True on success
        """

        # At least one of the hashes must be present for this JSON to be valid.
        if (
            "fw_hash_sha2_384" not in decoded["device"]
            and "fw_hash_sha2_512" not in decoded["device"]
        ):
            # Suppress this error for the one report that has no hash:
            # https://github.com/opencomputeproject/OCP-Security-SAFE/blob/main/Reports/CHIPS_Alliance/2023/Caliptra
            if decoded["device"]["repo_tag"] != "release_v20231014_0":
                print("Neither fw_hash_sha2 is present!")
                return False

        # Validate hash lengths are correct
        if (
            "fw_hash_sha2_384" in decoded["device"]
            and len(decoded["device"]["fw_hash_sha2_384"])
            != hashlib.sha384().digest_size * 2
        ):
            l3 = len(decoded["device"]["fw_hash_sha2_384"])
            return False
        if (
            "fw_hash_sha2_512" in decoded["device"]
            and len(decoded["device"]["fw_hash_sha2_512"])
            != hashlib.sha512().digest_size * 2
        ):
            l5 = len(decoded["device"]["fw_hash_sha2_512"])
            print(
                f"fw_hash_sha2_512 hash digest length must be {hashlib.sha512().digest_size*2} (found {l5})!"
            )
            return False

        # if there is a manifest list, then validate its hash(es)
        if "manifest" in decoded["device"]:
            # be as explicit about the JSON formatting as possible
            m_str = json.dumps(
                decoded["device"]["manifest"], sort_keys=False, separators=(",", ":")
            ).encode("utf-8")
            fw_hash_sha384 = hashlib.sha384(m_str, usedforsecurity=True).hexdigest()
            fw_hash_sha512 = hashlib.sha512(m_str, usedforsecurity=True).hexdigest()

            if (
                "fw_hash_sha2_384" in decoded["device"]
                and decoded["device"]["fw_hash_sha2_384"] != fw_hash_sha384
            ):
                print("fw_hash_sha2_384 does not match manifest's hash!")
                return False

            if (
                "fw_hash_sha2_512" in decoded["device"]
                and decoded["device"]["fw_hash_sha2_512"] != fw_hash_sha512
            ):
                print("fw_hash_sha2_512 does not match manifest's hash!")
                return False

        return True<|MERGE_RESOLUTION|>--- conflicted
+++ resolved
@@ -89,12 +89,8 @@
                      which contains fixes for all vulnerabilities found during
                      the audit.
         fw_hash_sha384: A hex-encoded string containing the SHA2-384 hash of
-<<<<<<< HEAD
                         the firmware image. If the `manifest` field is present,
                         this is a hash of that field instead.
-=======
-                        the firmware image. Prefixed with "0x".
->>>>>>> baa6d119
         fw_hash_sha512: ... ditto but using SHA2-512 ...
         manifest:  A JSON list of filename and file hash pairs. This field is optional.
         """
